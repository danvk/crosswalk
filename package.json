--- conflicted
+++ resolved
@@ -1,10 +1,6 @@
 {
   "name": "crosswalk",
-<<<<<<< HEAD
-  "version": "1.2.0",
-=======
-  "version": "1.1.1",
->>>>>>> 3f996dc9
+  "version": "1.2.1",
   "description": "Type-safe express routing with TypeScript",
   "main": "dist/index.js",
   "types": "dist/index.d.ts",
