--- conflicted
+++ resolved
@@ -9,14 +9,9 @@
   "scripts": {
     "prepare": "install-peers",
     "test": "jest",
-<<<<<<< HEAD
     "lint": "prettier --check 'src/**/*.ts'",
-    "prettier": "prettier --write 'src/**/*.ts'"
-=======
-    "lint": "prettier --check src/**/*.ts",
-    "prettier": "prettier --write src/**/*.ts",
+    "prettier": "prettier --write 'src/**/*.ts'",
     "update-test-schema": "typescript-json-schema --required --noExtraProps --strictNullChecks src/__tests__/api.ts API --out src/__tests__/api.schema.json"
->>>>>>> ae2fb0cf
   },
   "repository": {
     "type": "git",
