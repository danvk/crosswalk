--- conflicted
+++ resolved
@@ -179,22 +179,11 @@
     const refSchema: string = apiDef[route].properties[method].$ref;
     const endpoint = refSchema.slice('#/definitions/'.length);
     const endpointTypes = (apiSchema.definitions as any)[endpoint].properties;
-<<<<<<< HEAD
     let validateType = endpointTypes[property];
     if (validateType.$ref) {
       validateType = validateType.$ref; // allow either references or inline types
     } else if (validateType.type && validateType.type === 'null') {
       validateType = null; // no request body, no validation
-    } else if (validateType.allOf) {
-      // TODO(danvk): figure out how to make ajv understand these.
-      throw new Error('Intersection types in APIs are not supported yet.');
-=======
-    let requestType = endpointTypes.request;
-    if (requestType.$ref) {
-      requestType = requestType.$ref; // allow either references or inline types
-    } else if (requestType.type && requestType.type === 'null') {
-      requestType = null; // no request body, no validation
->>>>>>> ae2fb0cf
     }
 
     if (validateType && this.ajv) {
@@ -203,18 +192,12 @@
         validate = this.ajv.getSchema(validateType) ?? null;
       } else {
         // Create a new AJV validate for inline object types.
-        // This assumes these will never reference other type definitions.
-<<<<<<< HEAD
         const requestAjv = new Ajv({coerceTypes: property === 'query'});
-        validate = requestAjv.compile(validateType);
-=======
-        const requestAjv = new Ajv();
         validate = requestAjv.compile({
           '$schema': apiSchema.$schema,
           definitions: apiSchema.definitions,
-          ...requestType
-        });
->>>>>>> ae2fb0cf
+          ...validateType
+        });
       }
       if (!validate) {
         throw new Error(`Unable to get schema for '${validateType}'`);
