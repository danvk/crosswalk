// Jest Snapshot v1, https://goo.gl/fbAQLP

exports[`Open API integration should have the expected endpoints: open-api 1`] = `
Object {
  "definitions": Object {
    "Partial<Pick<User,\\"name\\"|\\"age\\">>": Object {
      "additionalProperties": false,
      "properties": Object {
        "age": Object {
          "type": "number",
        },
        "name": Object {
          "type": "string",
        },
      },
      "type": "object",
    },
    "Pick<User,\\"name\\"|\\"age\\">": Object {
      "additionalProperties": false,
      "properties": Object {
        "age": Object {
          "type": "number",
        },
        "name": Object {
          "type": "string",
        },
      },
      "required": Array [
        "age",
        "name",
      ],
      "type": "object",
    },
    "User": Object {
      "additionalProperties": false,
      "properties": Object {
        "age": Object {
          "type": "number",
        },
        "id": Object {
          "type": "string",
        },
        "name": Object {
          "type": "string",
        },
        "suffix": Object {
          "type": "string",
        },
      },
      "required": Array [
        "age",
        "id",
        "name",
      ],
      "type": "object",
    },
  },
  "info": Object {
    "description": "testing testing",
    "title": "Generated API",
    "version": "",
  },
  "paths": Object {
<<<<<<< HEAD
    "/random": Object {
      "get": Object {
        "responses": Object {
          "200": Object {
            "schema": Object {
              "additionalProperties": false,
              "properties": Object {
                "random": Object {
                  "type": "number",
                },
              },
              "required": Array [
                "random",
=======
    "/complex": Object {
      "patch": Object {
        "parameters": Array [
          Object {
            "in": "body",
            "name": "body",
            "schema": Object {
              "additionalProperties": false,
              "properties": Object {
                "age": Object {
                  "type": "number",
                },
                "id": Object {
                  "type": "string",
                },
                "name": Object {
                  "type": "string",
                },
              },
              "required": Array [
                "age",
                "id",
                "name",
              ],
              "type": "object",
            },
          },
        ],
        "responses": Object {
          "200": Object {
            "schema": Object {
              "$ref": "#/definitions/User",
            },
          },
        },
        "summary": undefined,
      },
      "post": Object {
        "parameters": Array [
          Object {
            "in": "body",
            "name": "body",
            "schema": Object {
              "additionalProperties": false,
              "properties": Object {
                "user": Object {
                  "anyOf": Array [
                    Object {
                      "$ref": "#/definitions/User",
                    },
                    Object {
                      "type": "null",
                    },
                  ],
                },
              },
              "required": Array [
                "user",
>>>>>>> ae2fb0cf
              ],
              "type": "object",
            },
          },
<<<<<<< HEAD
        },
        "summary": "Get a random number",
=======
        ],
        "responses": Object {
          "200": Object {
            "schema": Object {
              "$ref": "#/definitions/User",
            },
          },
        },
        "summary": undefined,
>>>>>>> ae2fb0cf
      },
    },
    "/users": Object {
      "get": Object {
        "parameters": Array [
          Object {
            "in": "query",
            "name": "minAge",
            "schema": Object {
              "type": "number",
            },
          },
          Object {
            "in": "query",
            "name": "nameIncludes",
            "schema": Object {
              "type": "string",
            },
          },
        ],
        "responses": Object {
          "200": Object {
            "schema": Object {
              "additionalProperties": false,
              "properties": Object {
                "users": Object {
                  "items": Object {
                    "$ref": "#/definitions/User",
                  },
                  "type": "array",
                },
              },
              "required": Array [
                "users",
              ],
              "type": "object",
            },
          },
        },
        "summary": "Get the full list of users",
      },
      "post": Object {
        "parameters": Array [
          Object {
            "in": "body",
            "name": "body",
            "schema": Object {
              "$ref": "#/definitions/Pick<User,\\"name\\"|\\"age\\">",
            },
          },
          Object {
            "in": "query",
            "name": "nameIncludes",
            "schema": Object {
              "type": "string",
            },
          },
          Object {
            "in": "query",
            "name": "suffix",
            "schema": Object {
              "type": "string",
            },
          },
        ],
        "responses": Object {
          "200": Object {
            "schema": Object {
              "$ref": "#/definitions/User",
            },
          },
        },
        "summary": "Create a new user",
      },
    },
    "/users/{userId}": Object {
      "delete": Object {
        "parameters": Array [
          Object {
            "in": "path",
            "name": "userId",
            "type": "string",
          },
          Object {
            "in": "body",
            "name": "body",
            "schema": Object {
              "properties": Object {},
              "type": "object",
            },
          },
        ],
        "responses": Object {
          "200": Object {
            "schema": Object {
              "$ref": "#/definitions/User",
            },
          },
        },
        "summary": undefined,
      },
      "get": Object {
        "parameters": Array [
          Object {
            "in": "path",
            "name": "userId",
            "type": "string",
          },
          Object {
            "in": "query",
            "name": "firstName",
            "schema": Object {
              "type": "string",
            },
          },
        ],
        "responses": Object {
          "200": Object {
            "schema": Object {
              "$ref": "#/definitions/User",
            },
          },
        },
        "summary": undefined,
      },
      "patch": Object {
        "parameters": Array [
          Object {
            "in": "path",
            "name": "userId",
            "type": "string",
          },
          Object {
            "in": "body",
            "name": "body",
            "schema": Object {
              "$ref": "#/definitions/Partial<Pick<User,\\"name\\"|\\"age\\">>",
            },
          },
        ],
        "responses": Object {
          "200": Object {
            "schema": Object {
              "$ref": "#/definitions/User",
            },
          },
        },
        "summary": "Edit an existing user",
      },
      "put": Object {
        "parameters": Array [
          Object {
            "in": "path",
            "name": "userId",
            "type": "string",
          },
          Object {
            "in": "body",
            "name": "body",
            "schema": Object {
              "additionalProperties": false,
              "properties": Object {
                "age": Object {
                  "type": "number",
                },
                "name": Object {
                  "type": "string",
                },
              },
              "type": "object",
            },
          },
        ],
        "responses": Object {
          "200": Object {
            "schema": Object {
              "$ref": "#/definitions/User",
            },
          },
        },
        "summary": undefined,
      },
    },
  },
  "swagger": "2.0",
}
`;<|MERGE_RESOLUTION|>--- conflicted
+++ resolved
@@ -61,21 +61,6 @@
     "version": "",
   },
   "paths": Object {
-<<<<<<< HEAD
-    "/random": Object {
-      "get": Object {
-        "responses": Object {
-          "200": Object {
-            "schema": Object {
-              "additionalProperties": false,
-              "properties": Object {
-                "random": Object {
-                  "type": "number",
-                },
-              },
-              "required": Array [
-                "random",
-=======
     "/complex": Object {
       "patch": Object {
         "parameters": Array [
@@ -134,25 +119,40 @@
               },
               "required": Array [
                 "user",
->>>>>>> ae2fb0cf
               ],
               "type": "object",
             },
           },
-<<<<<<< HEAD
+        ],
+        "responses": Object {
+          "200": Object {
+            "schema": Object {
+              "$ref": "#/definitions/User",
+            },
+          },
+        },
+        "summary": undefined,
+      },
+    },
+    "/random": Object {
+      "get": Object {
+        "responses": Object {
+          "200": Object {
+            "schema": Object {
+              "additionalProperties": false,
+              "properties": Object {
+                "random": Object {
+                  "type": "number",
+                },
+              },
+              "required": Array [
+                "random",
+              ],
+              "type": "object",
+            },
+          },
         },
         "summary": "Get a random number",
-=======
-        ],
-        "responses": Object {
-          "200": Object {
-            "schema": Object {
-              "$ref": "#/definitions/User",
-            },
-          },
-        },
-        "summary": undefined,
->>>>>>> ae2fb0cf
       },
     },
     "/users": Object {
