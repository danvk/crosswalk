--- conflicted
+++ resolved
@@ -22,12 +22,12 @@
             ],
             "type": "object"
         },
-<<<<<<< HEAD
-        "Endpoint<Pick<User,\"name\"|\"age\">,User,{nameIncludes?:string|undefined;suffix?:string|undefined;}>": {
-=======
-        "Endpoint<Pick<User,\"name\"|\"age\">&{id:string;},User>": {
-            "additionalProperties": false,
-            "properties": {
+        "Endpoint<Pick<User,\"name\"|\"age\">&{id:string;},User,null>": {
+            "additionalProperties": false,
+            "properties": {
+                "query": {
+                    "type": "null"
+                },
                 "request": {
                     "additionalProperties": false,
                     "properties": {
@@ -53,13 +53,13 @@
                 }
             },
             "required": [
-                "request",
-                "response"
-            ],
-            "type": "object"
-        },
-        "Endpoint<Pick<User,\"name\"|\"age\">,User>": {
->>>>>>> ae2fb0cf
+                "query",
+                "request",
+                "response"
+            ],
+            "type": "object"
+        },
+        "Endpoint<Pick<User,\"name\"|\"age\">,User,{nameIncludes?:string|undefined;suffix?:string|undefined;}>": {
             "additionalProperties": false,
             "properties": {
                 "query": {
@@ -117,12 +117,12 @@
             ],
             "type": "object"
         },
-<<<<<<< HEAD
-        "Endpoint<{},User,null>": {
-=======
-        "Endpoint<{user:User|null;},User>": {
-            "additionalProperties": false,
-            "properties": {
+        "Endpoint<{user:User|null;},User,null>": {
+            "additionalProperties": false,
+            "properties": {
+                "query": {
+                    "type": "null"
+                },
                 "request": {
                     "additionalProperties": false,
                     "properties": {
@@ -147,13 +147,13 @@
                 }
             },
             "required": [
-                "request",
-                "response"
-            ],
-            "type": "object"
-        },
-        "Endpoint<{},User>": {
->>>>>>> ae2fb0cf
+                "query",
+                "request",
+                "response"
+            ],
+            "type": "object"
+        },
+        "Endpoint<{},User,null>": {
             "additionalProperties": false,
             "properties": {
                 "query": {
@@ -324,7 +324,22 @@
         }
     },
     "properties": {
-<<<<<<< HEAD
+        "/complex": {
+            "additionalProperties": false,
+            "properties": {
+                "patch": {
+                    "$ref": "#/definitions/Endpoint<Pick<User,\"name\"|\"age\">&{id:string;},User,null>"
+                },
+                "post": {
+                    "$ref": "#/definitions/Endpoint<{user:User|null;},User,null>"
+                }
+            },
+            "required": [
+                "patch",
+                "post"
+            ],
+            "type": "object"
+        },
         "/random": {
             "additionalProperties": false,
             "properties": {
@@ -335,21 +350,6 @@
             },
             "required": [
                 "get"
-=======
-        "/complex": {
-            "additionalProperties": false,
-            "properties": {
-                "patch": {
-                    "$ref": "#/definitions/Endpoint<Pick<User,\"name\"|\"age\">&{id:string;},User>"
-                },
-                "post": {
-                    "$ref": "#/definitions/Endpoint<{user:User|null;},User>"
-                }
-            },
-            "required": [
-                "patch",
-                "post"
->>>>>>> ae2fb0cf
             ],
             "type": "object"
         },
@@ -398,11 +398,8 @@
         }
     },
     "required": [
-<<<<<<< HEAD
+        "/complex",
         "/random",
-=======
-        "/complex",
->>>>>>> ae2fb0cf
         "/users",
         "/users/:userId"
     ],
